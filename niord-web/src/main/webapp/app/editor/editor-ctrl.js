--- conflicted
+++ resolved
@@ -1535,7 +1535,6 @@
                     return false;
                 }
 
-<<<<<<< HEAD
                 // Check for invalid fields
                 if (msg.mainType == 'NM' && (msg.type == 'TEMPORARY_NOTICE' || msg.type == 'PRELIMINARY_NOTICE')) {
                     if (msg.followUpDate < new Date().getTime()) {
@@ -1547,9 +1546,7 @@
                     return false;
                 }
 
-                // Return message can be published
-=======
-                // Ensure that at least one NAVTEX transmitter is selected (if NAVTEX promulgation is chosen)
+                // Check at least one NAVTEX transmitter is selected (if NAVTEX promulgation is chosen)
                 var _promulgateNavtex = MessageUtilsService.promulgateNavtex(msg);
                 var _numNavtexTransmittersSelected = MessageUtilsService.numNavtexTransmittersSelected(msg);
 
@@ -1558,8 +1555,7 @@
                     return false;
                 }
 
-                // All is good - we can publish
->>>>>>> afd4457b
+                // Return message can be published
                 return true;
             }
 
